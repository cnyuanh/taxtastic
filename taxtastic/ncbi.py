# This file is part of taxtastic.
#
#    taxtastic is free software: you can redistribute it and/or modify
#    it under the terms of the GNU General Public License as published by
#    the Free Software Foundation, either version 3 of the License, or
#    (at your option) any later version.
#
#    taxtastic is distributed in the hope that it will be useful,
#    but WITHOUT ANY WARRANTY; without even the implied warranty of
#    MERCHANTABILITY or FITNESS FOR A PARTICULAR PURPOSE.  See the
#    GNU General Public License for more details.
#
#    You should have received a copy of the GNU General Public License
#    along with taxtastic.  If not, see <http://www.gnu.org/licenses/>.
"""
Methods and variables specific to the NCBI taxonomy.
"""

import sqlite3
import itertools
import logging
import zipfile

from . import taxdb
from .errors import IntegrityError
from .taxdb import do_insert, db_schema


log = logging

ncbi_data_url = 'ftp://ftp.ncbi.nih.gov/pub/taxonomy/taxdmp.zip'

<<<<<<< HEAD
# Schema specific to NCBI taxonomy
=======
db_schema = """
-- nodes.dmp specifies additional columns but these are not implemented yet
CREATE TABLE nodes(
tax_id        TEXT UNIQUE PRIMARY KEY NOT NULL,
parent_id     TEXT,
rank          TEXT,
embl_code     TEXT,
division_id   INTEGER,
source_id     INTEGER DEFAULT 1 -- added to support multiple sources
);

CREATE TABLE names(
tax_id        TEXT REFERENCES nodes(tax_id),
tax_name      TEXT,
unique_name   TEXT,
name_class    TEXT,
is_primary    INTEGER -- not defined in names.dmp
);

CREATE TABLE merged(
old_tax_id    TEXT,
new_tax_id    TEXT REFERENCES nodes(tax_id)
);

-- table "source" supports addition of custom taxa (not provided by NCBI)
CREATE TABLE source(
id            INTEGER PRIMARY KEY AUTOINCREMENT,
name          TEXT UNIQUE,
description   TEXT
);

INSERT INTO "source"
  (id, name, description)
VALUES
  (1, "NCBI", "NCBI taxonomy");

-- indices on nodes
CREATE INDEX nodes_tax_id ON nodes(tax_id);
CREATE INDEX nodes_parent_id ON nodes(parent_id);
CREATE INDEX nodes_rank ON nodes(rank);

-- indices on names
CREATE INDEX names_tax_id ON names(tax_id);
CREATE INDEX names_tax_name ON names(tax_name);
CREATE INDEX names_is_primary ON names(is_primary);
CREATE INDEX names_taxid_is_primary ON names(tax_id, is_primary);
CREATE INDEX names_name_is_primary ON names(tax_name, is_primary);

-- CREATE UNIQUE INDEX names_id_name ON names(tax_id, tax_name, is_primary);

"""

# define headers in names.dmp, etc (may not correspond to table columns above)
merged_keys = 'old_tax_id new_tax_id'.split()

undefined_rank = 'no_rank'
root_name = 'root'

_ranks = """
root
superkingdom
kingdom
subkingdom
superphylum
phylum
subphylum
superclass
class
subclass
infraclass
superorder
order
suborder
infraorder
parvorder
superfamily
family
subfamily
tribe
subtribe
genus
subgenus
species group
species subgroup
species
subspecies
varietas
forma
"""

ranks = [k.strip().replace(' ','_') for k in _ranks.splitlines() if k.strip()]
>>>>>>> 3ea9e8d2

ranks = taxdb.ranks[:]

def db_connect(dbname='ncbi_taxonomy.db', schema=db_schema, clobber=False):
    """
    Create a connection object to a database. Attempt to establish a
    schema. If there are existing tables, delete them if clobber is
    True and return otherwise. Returns a connection object.
    """
    return taxdb.db_connect(dbname=dbname, schema=schema, clobber=clobber)

def db_load(con, archive, root_name='root', maxrows=None):
    """
    Load data from zip archive into database identified by con. Data
    is not loaded if target tables already contain data.
    """

    try:
        # nodes
        rows = read_nodes(
            rows=read_archive(archive, 'nodes.dmp'),
            root_name=root_name,
            ncbi_source_id=1)
        do_insert(con, 'nodes', rows, maxrows, add=False)

        # names
        rows = read_names(
            rows=read_archive(archive, 'names.dmp')
            )
        do_insert(con, 'names', rows, maxrows, add=False)

        # merged
        rows = read_archive(archive, 'merged.dmp')
        do_insert(con, 'merged', rows, maxrows, add=False)

    except sqlite3.IntegrityError, err:
        raise IntegrityError(err)

def fetch_data(dest_dir='.', clobber=False, url=ncbi_data_url):

    """
    Download data from NCBI required to generate local taxonomy
    database. Default url is ncbi.ncbi_data_url

    * dest_dir - directory in which to save output files (created if necessary).
    * clobber - don't download if False and target of url exists in dest_dir
    * url - url to archive; default is ncbi.ncbi_data_url

    Returns (fname, downloaded), where fname is the name of the
    downloaded zip archive, and downloaded is True if a new files was
    downloaded, false otherwise.

    see ftp://ftp.ncbi.nih.gov/pub/taxonomy/taxdump_readme.txt
    """
    return taxdb.fetch_url(url, dest_dir, clobber)

def read_archive(archive, fname):
    """
    Return an iterator of rows from a zip archive.

    * archive - path to the zip archive.
    * fname - name of the compressed file within the archive.
    """

    zfile = zipfile.ZipFile(archive, 'r')
    for line in zfile.read(fname).splitlines():
        yield line.rstrip('\t|\n').split('\t|\t')

def read_dmp(fname):
    for line in open(fname,'rU'):
        yield line.rstrip('\t|\n').split('\t|\t')

def read_nodes(rows, root_name, ncbi_source_id):
    """
    Return an iterator of rows ready to insert into table "nodes".

    * rows - iterator of lists (eg, output from read_archive or read_dmp)
    * root_name - string identifying the root node (replaces NCBI's default).
    """

    keys = 'tax_id parent_id rank embl_code division_id'.split()
    idx = dict((k,i) for i,k in enumerate(keys))
    tax_id, parent_id, rank = [idx[k] for k in ['tax_id','parent_id','rank']]

    # assume the first row is the root
    row = rows.next()
    row[rank] = root_name
    rows = itertools.chain([row], rows)

    ncol = len(keys)
    # replace whitespace in "rank" with underscore
    for row in rows:
        row[rank] = '_'.join(row[rank].split())
        yield row[:ncol] + [ncbi_source_id]

def read_names(rows):
    """
    Return an iterator of rows ready to insert into table
    "names". Adds column "is_primary".

    * rows - iterator of lists (eg, output from read_archive or read_dmp)
    """

    keys = 'tax_id tax_name unique_name name_class'.split()
    idx = dict((k,i) for i,k in enumerate(keys))
    tax_name, unique_name, name_class = \
        [idx[k] for k in ['tax_name', 'unique_name', 'name_class']]

    def _is_primary(row):
        """
        Defines a name as "primary," meaning that other names associated
        with the this tax_id should be considered synonyms.
        """

        if row[name_class] != 'scientific name':
            result = 0
        elif not row[unique_name]:
            result = 1
        elif row[tax_name] == row[unique_name].split('<')[0].strip():
            result = 1
        else:
            result = 0

        return result

    # appends additional field is_primary
    for row in rows:
        yield row + [_is_primary(row)]

<|MERGE_RESOLUTION|>--- conflicted
+++ resolved
@@ -30,102 +30,7 @@
 
 ncbi_data_url = 'ftp://ftp.ncbi.nih.gov/pub/taxonomy/taxdmp.zip'
 
-<<<<<<< HEAD
 # Schema specific to NCBI taxonomy
-=======
-db_schema = """
--- nodes.dmp specifies additional columns but these are not implemented yet
-CREATE TABLE nodes(
-tax_id        TEXT UNIQUE PRIMARY KEY NOT NULL,
-parent_id     TEXT,
-rank          TEXT,
-embl_code     TEXT,
-division_id   INTEGER,
-source_id     INTEGER DEFAULT 1 -- added to support multiple sources
-);
-
-CREATE TABLE names(
-tax_id        TEXT REFERENCES nodes(tax_id),
-tax_name      TEXT,
-unique_name   TEXT,
-name_class    TEXT,
-is_primary    INTEGER -- not defined in names.dmp
-);
-
-CREATE TABLE merged(
-old_tax_id    TEXT,
-new_tax_id    TEXT REFERENCES nodes(tax_id)
-);
-
--- table "source" supports addition of custom taxa (not provided by NCBI)
-CREATE TABLE source(
-id            INTEGER PRIMARY KEY AUTOINCREMENT,
-name          TEXT UNIQUE,
-description   TEXT
-);
-
-INSERT INTO "source"
-  (id, name, description)
-VALUES
-  (1, "NCBI", "NCBI taxonomy");
-
--- indices on nodes
-CREATE INDEX nodes_tax_id ON nodes(tax_id);
-CREATE INDEX nodes_parent_id ON nodes(parent_id);
-CREATE INDEX nodes_rank ON nodes(rank);
-
--- indices on names
-CREATE INDEX names_tax_id ON names(tax_id);
-CREATE INDEX names_tax_name ON names(tax_name);
-CREATE INDEX names_is_primary ON names(is_primary);
-CREATE INDEX names_taxid_is_primary ON names(tax_id, is_primary);
-CREATE INDEX names_name_is_primary ON names(tax_name, is_primary);
-
--- CREATE UNIQUE INDEX names_id_name ON names(tax_id, tax_name, is_primary);
-
-"""
-
-# define headers in names.dmp, etc (may not correspond to table columns above)
-merged_keys = 'old_tax_id new_tax_id'.split()
-
-undefined_rank = 'no_rank'
-root_name = 'root'
-
-_ranks = """
-root
-superkingdom
-kingdom
-subkingdom
-superphylum
-phylum
-subphylum
-superclass
-class
-subclass
-infraclass
-superorder
-order
-suborder
-infraorder
-parvorder
-superfamily
-family
-subfamily
-tribe
-subtribe
-genus
-subgenus
-species group
-species subgroup
-species
-subspecies
-varietas
-forma
-"""
-
-ranks = [k.strip().replace(' ','_') for k in _ranks.splitlines() if k.strip()]
->>>>>>> 3ea9e8d2
-
 ranks = taxdb.ranks[:]
 
 def db_connect(dbname='ncbi_taxonomy.db', schema=db_schema, clobber=False):
