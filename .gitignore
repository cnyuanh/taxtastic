--- conflicted
+++ resolved
@@ -1,7 +1,3 @@
 *.pyc
 build/
-<<<<<<< HEAD
 test_output/
-=======
-_build
->>>>>>> 4933ad5a
