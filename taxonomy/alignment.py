#!/usr/bin/env python
import json, sys, os, string, argparse, subprocess, re
from string import Template
from Bio import SeqIO, AlignIO
<<<<<<< HEAD

# TODO: Fix error associated with SeqRecord; see issue https://github.com/fhcrc/taxtastic/issues#issue/16
=======
>>>>>>> cc7f7a8d
# from Bio.Seq import Seq, SeqRecord
from Bio.Seq import Seq

class Alignment(object):
    """
    A class to provide alignment-related tools for reference packages.

    Notes:
    A "mask" is just a boolean list, with True meaning include.
    """

    def __init__(self, reference_package, out_prefix, profile_version, min_length=None, debug=False, verbose=False):
        """
        Constructor - sets up a number of properties when instantiated.
        """
        self.debug = debug
        self.verbose = verbose

        self.reference_package = reference_package        
        # Determine the name of the reference package, excluding any other 
        # elements in its path.
        self.reference_package_name = os.path.split(reference_package)[-1]
        self.reference_package_name_prefix = os.path.splitext(self.reference_package_name)[0]

        # Keep track of whether or not an out_prefix was specifed.
        self.out_prefix_arg = out_prefix
        self.out_prefix = out_prefix
        # Set default prefix if unspecified.
        if out_prefix is None:
            # Sequence file names will be appended within for loops.
            out_prefix = os.path.join(self.reference_package, self.reference_package_name_prefix) + '.'

        if min_length:
	    self.min_length = min_length

        # Read in CONTENTS.json and retrieve settings we will be working with.
        json_file = os.path.join(reference_package, 'CONTENTS.json')
        json_contents = self._read_contents_json(json_file)
        aln_sto, aln_fasta, profile = [reference_package] * 3
        self.aln_sto = os.path.join(aln_sto, json_contents['files']['aln_sto'])
        self.aln_fasta = os.path.join(aln_fasta, json_contents['files']['aln_fasta'])
        self.profile = os.path.join(profile, json_contents['files']['profile'])

        # There is no reason to go beyond this point if the profile is not valid.
        if not self.match_model(profile_version):
            raise Exception, 'profile: ' + self.profile + ' does not appear to be valid.' + \
                             ' Version match specified: ' + profile_version
 
        # read in the consensus RF line
	self.consensus_list = self._consensus_list_of_sto(self.aln_sto)

        # debugging
	# print ("".join(map(lambda(b): str(int(b)), self.consensus_list)))

        # initialize the masking
        if 'mask' in json_contents['files']:
            self.mask_file = os.path.join(self.reference_package, json_contents['files']['mask'])
	
	    sto_len = self._get_sequence_length(self.aln_sto, "stockholm")

	    self.trimal_mask = self._mask_of_file(self.mask_file, sto_len)
	    # first make sure that the trimal mask only includes consensus columns according to HMMER
	    for pos in range(sto_len):
	        if self.trimal_mask[pos] & (not self.consensus_list[pos]):
		    print("trying to include a non-consensus column %d in the mask" % pos)
                    raise Exception, "trying to include a (non-consensus column " + \
                                     str(pos) + " in the mask"

	    # Now we make consensus_only_mask, which is the mask after we have taken just the consensus columns.
            self.consensus_only_mask = self._mask_list(mask=self.consensus_list, to_mask=self.trimal_mask)


            
    # Public methods

    def hmmer_search(self, sequence_file, search_options=''):
        """
        Recruit fragments using hmmsearch.  Works with a single sequence file, further 
        work would be required if it is to be expanded to work with multiple sequence files.
        """
        # hmmsearch must be in PATH for this to work.
        hmmsearch_output_file = self.out_prefix + '.search_out.sto'
        hmmsearch_command = 'hmmsearch --notextw --noali ' + \
                            search_options + ' -A ' + hmmsearch_output_file + \
                            ' ' + self.profile + ' ' + sequence_file

        child = subprocess.Popen(hmmsearch_command,
                                 stdin=None,
                                 stdout=None,
                                 stderr=None,
                                 shell=(sys.platform!="win32"))
        return_code = child.wait()

        # If return code was not 1, hmmsearch completed without errors.
        if not return_code:
            return hmmsearch_output_file
        else:
            raise Exception, "hmmsearch command failed: \n" + hmmsearch_command


    def hmmer_align(self, sequence_files, 
                    frag=False, ref=False, sequence_file_format='fasta'):
        """
        Create an alignment with hmmalign. Then, separate out reference sequences 
        from the fragments into two separate files. Note that mask=True forces 
        a consensus action.
        """

        # Get first sequence length from an alignment.
        aln_sto_length = self._get_sequence_length(self.aln_sto, 'stockholm')
        #aln_fasta_length = self._get_sequence_length(self.aln_fasta, 'fasta')
        aln_fasta_length = 13
        

        # hmmalign must be in PATH for this to work.
        hmmer_template = Template('hmmalign -o $together_aln' + ' --mapali ' + \
                                  self.aln_sto + ' ' + self.profile + ' $sequence_file')
        for sequence_file in sequence_files:
            
            together_aln = self.out_prefix + '.align_out.sto'
            _,sequence_file_name = os.path.split(sequence_file)
            sequence_file_name_prefix = string.join(list(os.path.splitext(sequence_file_name))[0:-1])

            hmmalign_command = hmmer_template.substitute(sequence_file=sequence_file,
                                                         aln_sto=self.aln_sto,
                                                         profile=self.profile,
                                                         together_aln=together_aln,
                                                        )

            try:
                child = subprocess.Popen(hmmalign_command,
                                         stdin=None,
                                         stdout=None,
                                         stderr=None,
                                         shell=(sys.platform!="win32"))
                return_code = child.wait()

            
                # If return code was not 1, split off the reference sequences from the fragments.
                if not return_code:

                    frag_names = self._names(SeqIO.parse(sequence_file, sequence_file_format))
   
                    # pull up the together_aln then mask it
                    def make_masked_iterator():
			full_aln = SeqIO.parse(together_aln, "stockholm")
			aln_consensus_list = self._consensus_list_of_sto(together_aln)
			return(
			    self._min_length_filter(
			        self.min_length,
				self._maskerator(
				    # mask using the consensus_only mask
				    self.consensus_only_mask, 
				    # after taking only the alignment columns
				    self._maskerator(aln_consensus_list, full_aln))))
			    
                    SeqIO.write(self._id_filter(make_masked_iterator(), lambda(idstr): idstr in frag_names), 
                                self.out_prefix + '.masked.fasta', "fasta")

                    SeqIO.write(self._id_filter(make_masked_iterator(), lambda(idstr): idstr not in frag_names), 
                                self.out_prefix + '.refs.fasta', "fasta")

	    except:
                raise
	    # we may want to tidy things up with an option later, but for now we just leave everything around.
            # finally:
            #     # Always remove the temporary alignment file
            #     os.remove(tmp_file)


    def match_model(self, version=r'\d+'):
        """
        Verify that the header contents look to be from a specific model, 
        determined by the file extension (e.g. .cm, .hmm, etc.).  version 
        option defaults to any version, but can take a specific number or 
        a regular expression.
        """
        file_type = os.path.splitext(self.profile)[1]
        header = self._extract_header(file_type=file_type)

        is_match = False
        if file_type == '.cm':
            # Match a couple of things one would expect to find in a .cm file.
            cm_header = re.compile(r"^INFERNAL-" + str(version) + r".*MODEL", re.MULTILINE|re.DOTALL)
            is_match = bool(cm_header.search(header))
        if file_type == '.hmm':
            # Match a couple of things one would expect to find in a .hmm file.
            hmm_header = re.compile(r"^HMMER" + str(version) + r".*CKSUM", re.MULTILINE|re.DOTALL)
            is_match = bool(hmm_header.search(header))

        return is_match





    # Private methods

    def _read_contents_json(self, json_file):
        with open(json_file, 'r') as contents:
            json_contents = json.load(contents)
        return json_contents 


    def _names(self, records):
        """
        Get the sequence names.
        """
        s = set()
        for record in records:
            s.add(record.id)
        return(s)


    def _id_filter(self, in_seqs, f):
        """
        Generator function to filter out sequences by id.
        """
        for record in in_seqs:
            if (f(record.id)):
                yield record

    def _min_length_filter(self, min_length, records):
        """
        Generator function to filter out sequences by sequence length.
        """
        for record in records:
	    nongaps = len(filter(lambda(s): s != "-", list(str(record.seq))))
	    if nongaps >= min_length:
		yield record
	    else:
	        print record.id + " is too short"  


    def _extract_header(self, file_type):
        """
        Extract the header portion of the file.
        """
        line_count = 0
        if file_type == '.hmm':
            line_count = 14
        elif file_type == '.cm':
            line_count = 14
        
        # Only read in the first <line_count> lines to extract just the header.
        with open(self.profile, 'r') as model:
            header = ''.join([model.readline() for i in range(line_count)])
        return header


    # Begin mask-related functions
    # Brian: does it make sense to have these be part of the object if none of them refer to self?
    # the answer to me seems "no" but...

    def _mask_list(self, mask, to_mask):
	"""
	Mask a list!
	"""
	assert(len(mask) == len(to_mask))
	masked = []
	for i in range(len(mask)):
	    if mask[i]:
		masked.append(to_mask[i])
	return(masked)


    def _maskerator(self, mask, records):
        """
	Apply a mask to all sequences in records.
        """
        for record in records:
            sequence = list(str(record.seq))
            yield SeqRecord(Seq(''.join(self._mask_list(mask, sequence))),
                            id=record.id, description=record.description)

    def _int_list_of_file(self, file_name):
        """
        Get a comma-delimited integer list from a file.
        """
        # Regex to remove whitespace from mask file.
        whitespace = re.compile(r'\s|\n', re.MULTILINE)
        with open(file_name, 'r') as handle:
            mask_text = handle.read() 
            mask_text = re.sub(whitespace, '', mask_text)

        # Cast mask positions to integers
        return(map(int, mask_text.split(',')))

    def _mask_of_file(self, mask_file, length):
	"""
	Make a mask of a zero-indexed comma-delimited integer list in a file.
	The included indices are turned to True in the mask.
	Will fail if mask is out of range, and that's a good thing.
	"""
	mask = [False] * length
	for i in self._int_list_of_file(mask_file):
	    mask[i] = True
	return(mask)

    # End mask-related functions


    # Alignment-validation-related functions

    def _get_sequence_length(self, source_file, source_file_type):
        """
        Returns the length of the first sequence in an alignment.  If file is empty 
        or cannot be read in by AlignIO.read, an exception will be thrown.
        """
        alignment = AlignIO.read(source_file, source_file_type)
        return len(alignment.__getitem__(0))


    def _sequence_length_check(self, records, reference_length):
        """
        Generator to validate sequence lengths, as we go through the sequences.
        """
        for record in records:
            if reference_length == len(record):
                yield record
            else:
                raise Exception, 'Sequence "' + record.id + '" has length of ' + str(len(record)) + \
                                 ', expected ' + str(reference_length)

    # End alignment-validation-related functions

    # consensus column related functions

    # I wish biopython did this...
    def _consensus_list_of_sto(self, sto_aln):
	"""
	Return a boolean list indicating if the given column is consensus according to the GC RF line.
	"""
	rf_rex = re.compile("#=GC RF\s+([x.]*)")
	rf_list = []

	def is_consensus(c):
	    if c == 'x':
		return(True)
	    if c == '.':
		return(False)
	    assert(False)

	with open(sto_aln, 'r') as handle:
	    for line in handle.readlines():
		m = rf_rex.match(line)
		if m:
		    rf_list.append(m.group(1))
            return(map(is_consensus, list("".join(rf_list))))


    # End consensus column related functions

<|MERGE_RESOLUTION|>--- conflicted
+++ resolved
@@ -2,11 +2,9 @@
 import json, sys, os, string, argparse, subprocess, re
 from string import Template
 from Bio import SeqIO, AlignIO
-<<<<<<< HEAD
 
 # TODO: Fix error associated with SeqRecord; see issue https://github.com/fhcrc/taxtastic/issues#issue/16
-=======
->>>>>>> cc7f7a8d
+
 # from Bio.Seq import Seq, SeqRecord
 from Bio.Seq import Seq
 
