--- conflicted
+++ resolved
@@ -41,10 +41,7 @@
           'packages': find_packages(exclude=['tests']),
           'scripts': scripts,
           'url': 'https://github.com/fhcrc/taxtastic',
-<<<<<<< HEAD
           'version': get_git_version(),
-=======
-          'version': '0.4.0',
           'license': 'GPL',
           'classifiers': [
               'License :: OSI Approved :: GNU General Public License (GPL)',
@@ -52,7 +49,6 @@
               'Programming Language :: Python :: 2.7',
               'Topic :: Scientific/Engineering :: Bio-Informatics'],
           'download_url': 'https://github.com/fhcrc/taxtastic',
->>>>>>> a5ca914e
           'package_data': {'taxtastic': [join('data',f) for f in ['sha']]},
           'cmdclass': {'git_version': git_version},
           'install_requires': ['sqlalchemy', 'decorator', 'biopython']}
